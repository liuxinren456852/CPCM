## Contextual Point Cloud Modeling for Weakly-supervised Point Cloud Semantic Segmentation (ICCV 2023)

<p align="center">
  <a href="" target='_blank'>
    <img src="https://img.shields.io/badge/ICCV-2023-blue.svg">
  </a>
  <a href="" target='_blank'>
    <img src="https://img.shields.io/badge/License-MIT-green.svg">
  </a>
</p>

Created by [Lizhao Liu](https://scholar.google.com/citations?user=_AMTrAQAAAAJ&hl=zh-CN), Xunlong Xiao, [Zhuangwei Zhuang](https://scholar.google.com/citations?user=T2aPuoYAAAAJ&hl=zh-CN) from the South China University of Technology.

This repository contains the official PyTorch implementation of our ICCV 2023 paper [*Contextual Point Cloud Modeling for Weakly-supervised Point Cloud Semantic Segmentation*](https://arxiv.org/pdf/2307.10316.pdf).

<br>

<img src="figs/CPCM_overview.png" align="center">


### Environment Setup
Our codebase is based on [MinkowskiEngine](https://github.com/NVIDIA/MinkowskiEngine), a high performance sparse convolution library built on PyTorch.

We recommend to use MinkowskiEngine 0.5.4, since it is much faster than 0.4.3

For MinkowskiEngine 0.5.4, see instruction in [me054](prepare_env/me054/README.md)

For MinkowskiEngine 0.4.3, see instruction in [me043](prepare_env/me043/README.md)

### Data Preparation
We perform experiments on the following dataset

- [ScanNet V2](https://kaldir.vc.in.tum.de/scannet_benchmark/)
- [S3DIS](http://buildingparser.stanford.edu/dataset.html)
- [Semantic-KITTI (Front view that contains both RGB and XYZ)](http://www.semantic-kitti.org/)

The preprocessed datasets are shared via google drive

- [ScanNet V2 (6.88G)](https://drive.google.com/file/d/16y5f16RI-X-9q7k1_nG9tDb1aqmmrNQt/view?usp=drive_link)
- [S3DIS (8.82G)](https://drive.google.com/file/d/1wD04uB5znFIcY0fY-7U8Ig3jlSX8uczX/view?usp=drive_link)
- [Semantic-KITTI (3.15G)](https://drive.google.com/file/d/1pxScBQrk5uLrDDoKGgOQ4fcq5yMMrCxX/view?usp=drive_link)

Or see instruction in [Dataset Preparation Hand-by-hand](prepare_dataset/README.md) to prepare by yourself.

### Quantitative Results
- Experiments on the indoor dataset (ScanNet V2 & S3DIS)
- All results below are in mIoU(%)
<table>
    <tr>
        <td rowspan="2">Method</td>
        <td colspan="2">ScanNet V2</td>
        <td colspan="2">S3DIS</td>
    </tr>
    <tr>
        <td>0.01%</td>
        <td>0.10%</td>
        <td>0.01%</td>
        <td>0.10%</td>
    </tr>
    <tr>
        <td>MinkNet</td>
        <td>37.6</td>
        <td>60.3</td>
        <td>47.7</td>
        <td>62.9</td>
    </tr>
    <tr>
        <td>Consis-based</td>
        <td>44.2 (+6.6)</td>
        <td>61.8 (+1.5)</td>
        <td>52.9 (+5.2)</td>
        <td>64.9 (+2.0)</td>
    </tr>
    <tr>
        <td>CPCM (Ours)</td>
        <td>52.2 (+14.6)</td>
        <td>63.8 (+3.5)</td>
        <td>59.3 (+11.6)</td>
        <td>66.3 (3.4)</td>
    </tr>
</table>

- Experiments on the outdoor dataset (SemanticKITTY)
- All results below are in mIoU(%)
<table>
    <tr>
        <td rowspan="2">Method</td>
        <td colspan="3", align="center">SemanticKITTY</td>
    </tr>
    <tr>
        <td>1%</td>
        <td>0.10%</td>
        <td>0.01%</td>
    </tr>
    <tr>
        <td>MinkNet</td>
        <td>37.0</td>
        <td>30.8</td>
        <td>23.7</td>
    </tr>
    <tr>
        <td>Consis-based</td>
        <td>43.7 (+6.7)</td>
        <td>38.8 (+8.0)</td>
        <td>30.0 (+6.3)</td>
    </tr>
    <tr>
        <td>CPCM (Ours)</td>
        <td>47.8 (+10.8)</td>
        <td>44.0 (+13.2)</td>
        <td>34.7 (+11.0)</td>
    </tr>
</table>

### Qualitative Results
#### Qualitative results for ScanNet V2
<img src="figs/qualitative_results_for_scannet.png" align="center">

#### Qualitative results for S3DIS
<img src="figs/qualitative_results_for_stanford.png" align="center">


### S3DIS
To reproduce experiment results of S3DIS

See experiment scripts [here](scripts/S3DIS.sh) for details.

### ScanNet V2

To reproduce experiment results of ScanNet V2

See experiment scripts [here](scripts/ScanNetV2.sh) for details.

<<<<<<< HEAD
### SemanticKITTY
:fire: Coming soon!

### Citation
If you find our work useful in your research, please consider citing:
		  
	@inproceedings{liu2023cpcm, 
	title={CPCM: Contextual Point Cloud Modeling for Weakly-supervised Point Cloud Semantic Segmentation},
    author={Liu, Lizhao and Zhuang, Zhuangwei and Huang, Shangxin and Xiao, Xunlong and Xiang, Tianhang and Chen, Cen and Wang, Jingdong and Tan, Mingkui}
	booktitle={Proceedings of the IEEE International Conference on Computer Vision},  
	year={2023}
	}

---
=======

### Acknowledgement
This codebase is partially built on the [PointContrast](https://github.com/facebookresearch/PointContrast) project.

### Citation
If you find this code helpful for your research, please consider citing
```
@inproceedings{liu2023contextual,
  title={CPCM: Contextual point cloud modeling for weakly-supervised point cloud semantic segmentation},
  author={Liu, Lizhao and Zhuang, Zhuangwei and Huang, Shangxin and Xiao, Xunlong and Xiang Tianhang and Chen, Cen and Wang, Jingdong and Tan, Mingkui},
  booktitle={Proceedings of the IEEE/CVF International Conference on Computer Vision},
  year={2023}
}
```
>>>>>>> 18ecb8e6
<|MERGE_RESOLUTION|>--- conflicted
+++ resolved
@@ -131,22 +131,6 @@
 
 See experiment scripts [here](scripts/ScanNetV2.sh) for details.
 
-<<<<<<< HEAD
-### SemanticKITTY
-:fire: Coming soon!
-
-### Citation
-If you find our work useful in your research, please consider citing:
-		  
-	@inproceedings{liu2023cpcm, 
-	title={CPCM: Contextual Point Cloud Modeling for Weakly-supervised Point Cloud Semantic Segmentation},
-    author={Liu, Lizhao and Zhuang, Zhuangwei and Huang, Shangxin and Xiao, Xunlong and Xiang, Tianhang and Chen, Cen and Wang, Jingdong and Tan, Mingkui}
-	booktitle={Proceedings of the IEEE International Conference on Computer Vision},  
-	year={2023}
-	}
-
----
-=======
 
 ### Acknowledgement
 This codebase is partially built on the [PointContrast](https://github.com/facebookresearch/PointContrast) project.
@@ -160,5 +144,4 @@
   booktitle={Proceedings of the IEEE/CVF International Conference on Computer Vision},
   year={2023}
 }
-```
->>>>>>> 18ecb8e6
+```